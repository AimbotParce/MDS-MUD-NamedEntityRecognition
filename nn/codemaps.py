<<<<<<< HEAD
import string
import re
import sys
from pathlib import Path
=======
import re
import string
from typing import Optional
>>>>>>> 6ce54a7c

import numpy as np
from dataset import *
from keras import KerasTensor
from numpy.typing import NDArray
from tensorflow.keras.preprocessing.sequence import pad_sequences


<<<<<<< HEAD

def data_path(filename: str) -> Path:
    """
    Get the absolute path of a file in the data directory.
    Args:
        filename (str): The name of the file.
    Returns:
        file_path (Path): The absolute path of the file.
    """
    return (Path(__file__).parent.parent / "data" / filename).resolve()


def load_gazetteer(filename: Path) -> set[str]:
    """Reads a file into a set of lowercase strings (one per line)."""
    print(f"Loading gazetteer: {filename.name}...", file=sys.stderr)
    try:
        with open(filename, "r", encoding="utf-8") as f:
            # Lowercase and strip whitespace for consistent matching
            items = {line.strip().lower() for line in f if line.strip()}
        print(f"Loaded {len(items)} unique entries.", file=sys.stderr)
        return items
    except FileNotFoundError:
        print(f"Warning: Gazetteer file not found: {filename}", file=sys.stderr)
        return set()  # Return empty set if file doesn't exist
    except Exception as e:
        print(f"Error loading gazetteer {filename}: {e}", file=sys.stderr)
        return set()


def regex_features():
    # Potentially good regex for drug_n
    rx_lead_num_sep = re.compile(r"^\d+([,.]\d+)*[-(\[]")
    rx_internal_num_sep = re.compile(
        r"\b[A-Za-z]+\d*[- ,.]\d+\b|\b\d+[- ,.]\d*[A-Za-z]+\b|\b\d+,\d+-\w"
    )
    rx_brackets_parens = re.compile(r"[\(\[]\w*[-]?\w*[\)\]]|\w\(\w+\)")
    rx_potential_code = re.compile(
        r"\b(?:[A-Z]{2,}\d?|[A-Z]*\d+[A-Z]+|[A-Z]+-\d+|[A-Z]+\d+-|[A-Z\d]+-[A-Z\d]+|\d+-[A-Z]+)(?:-\w+)?\b"
    )
    rx_chem_prefix = re.compile(
        r"\b(des|nor|dehydro|[bh]ydroxy|methyl|ethyl|phenyl|fluoro|chloro|bromo|iodo|acetyl|carbo|amino|oxo|alpha|beta|gamma|delta|omega|cis|trans|para|meta|ortho|[NO]-)\w+",
        re.IGNORECASE,
    )
    rx_chem_suffix = re.compile(
        r"\w+(?:yl|ol|one|ate|ide|ase|ine|azole|idine|azine|oic|al|ene|yne|oxin|idine|amide|tannin|saponin|oside)\b",
        re.IGNORECASE,
    )
    rx_digit_hyphen = re.compile(r"^(?=.*\d)(?=.*-).+$")
    rx_two_non_alnum = re.compile(r"(?:[^A-Za-z0-9\s].*){2}")

    drug_n_regexes_list = [
        ("lead_num_sep", rx_lead_num_sep),
        ("internal_num_sep", rx_internal_num_sep),
        ("brackets_parens", rx_brackets_parens),
        ("potential_code", rx_potential_code),
        ("chem_prefix", rx_chem_prefix),
        ("chem_suffix", rx_chem_suffix),
        ("digit_hyphen", rx_digit_hyphen),
        ("two_non_alnum", rx_two_non_alnum),
    ]
    return drug_n_regexes_list


class Codemaps:
    # --- constructor, create mapper either from training data, or
    # --- loading codemaps from given file
    def __init__(self, data, maxlen=None, suflen=None):

        self.gazetteer_features = [
            "in_drug_n_gaz",
            "in_drug_gaz",
            "in_brand_gaz",
            "in_group_gaz",
            "is_drug_n_fp",
            "is_drug_fp",
            "is_brand_fp",
            "is_group_fp",
        ]
        self.regex_features = [
            "rx_lead_num_sep",
            "internal_num_sep",
            "brackets_parens",
            "potential_code",
            "chem_prefix",
            "chem_suffix",
            "digit_hyphen",
            "two_non_alnum",
            "regex_hits",
        ]

        if isinstance(data, Dataset) and maxlen is not None and suflen is not None:
            self.__create_indexs(data, maxlen, suflen)
=======
class Codemaps:
    # --- constructor, create mapper either from training data, or
    # --- loading codemaps from given file
    def __init__(self, data: Dataset | str, maxlen: Optional[int] = None, suflen: Optional[int] = None):

        self.word_index: dict[str, int]
        self.suf_index: dict[str, int]
        self.label_index: dict[str, int]
        self.maxlen: int
        self.suflen: int

        if isinstance(data, Dataset) and maxlen is not None and suflen is not None:
            self.__create_indexes(data, maxlen, suflen)
>>>>>>> 6ce54a7c

        elif isinstance(data, str) and maxlen is None and suflen is None:
            self.__load(data)

            print("Loading Gazetteers for prediction...")
            self.drug_n_gaz = load_gazetteer(data_path("correct_drug_n.txt"))
            self.drug_gaz = load_gazetteer(data_path("correct_drug.txt"))
            self.brand_gaz = load_gazetteer(data_path("correct_brand.txt"))
            self.group_gaz = load_gazetteer(data_path("correct_group.txt"))

            self.drug_n_gaz_fp = load_gazetteer(data_path("nn_drug_n_neg.txt"))
            self.drug_gaz_fp = load_gazetteer(data_path("nn_drug_neg.txt"))
            self.brand_gaz_fp = load_gazetteer(data_path("nn_brand_neg.txt"))
            self.group_gaz_fp = load_gazetteer(data_path("nn_group_neg.txt"))

        else:
            print("codemaps: Invalid or missing parameters in constructor")
<<<<<<< HEAD
            exit()

    # --------- Create indexs from training data
    # Extract all words and labels in given sentences and
    # create indexes to encode them as numbers when needed
    def __create_indexs(self, data, maxlen, suflen):

        self.maxlen = maxlen
        self.suflen = suflen
        words = set([])
        lc_words = set([])
        sufs = set([])
        labels = set([])

        for s in data.sentences():
            for t in s:
                words.add(t["form"])
                sufs.add(t["lc_form"][-self.suflen :])
                labels.add(t["tag"])

        self.drug_n_gaz = load_gazetteer(data_path("correct_drug_n.txt"))
        self.drug_gaz = load_gazetteer(data_path("correct_drug.txt"))
        self.brand_gaz = load_gazetteer(data_path("correct_brand.txt"))
        self.group_gaz = load_gazetteer(data_path("correct_group.txt"))

        self.drug_n_gaz_fp = load_gazetteer(data_path("nn_drug_n_neg.txt"))
        self.drug_gaz_fp = load_gazetteer(data_path("nn_drug_neg.txt"))
        self.brand_gaz_fp = load_gazetteer(data_path("nn_brand_neg.txt"))
        self.group_gaz_fp = load_gazetteer(data_path("nn_group_neg.txt"))
=======
            exit(1)

    # --------- Create indexes from training data
    # Extract all words and labels in given sentences and
    # create indexes to encode them as numbers when needed
    def __create_indexes(self, data: Dataset, maxlen: int, suflen: int):
        self.maxlen = maxlen
        self.suflen = suflen
        words = set[str]()
        lowercase_words = set[str]()
        suffixes = set[str]()
        labels = set[str]()

        for sentence_tokens in data.sentences():
            for tagged_token in sentence_tokens:
                words.add(tagged_token["form"])
                suffixes.add(tagged_token["lc_form"][-self.suflen :])
                labels.add(tagged_token["tag"])
>>>>>>> 6ce54a7c

        self.word_index = {w: i + 2 for i, w in enumerate(list(words))}
        self.word_index["PAD"] = 0  # Padding
        self.word_index["UNK"] = 1  # Unknown words

<<<<<<< HEAD
        self.suf_index = {s: i + 2 for i, s in enumerate(list(sufs))}
        self.suf_index["PAD"] = 0  # Padding
        self.suf_index["UNK"] = 1  # Unknown suffixes

        self.label_index = {t: i + 1 for i, t in enumerate(list(labels))}
        self.label_index["PAD"] = 0  # Padding

    def encode_gazetteer_features(self, data):
        Xg = []
        comp_regexes = regex_features()

        for sentence in data.sentences():
            sentence_features = []

            for token in sentence:
                word = token["form"].lower()
                features = [
                    1 if word in self.drug_n_gaz else 0,
                    1 if word in self.drug_gaz else 0,
                    1 if word in self.brand_gaz else 0,
                    1 if word in self.group_gaz else 0,
                    # ========= False positives =========
                    1 if word in self.drug_n_gaz_fp else 0,
                    1 if word in self.drug_gaz_fp else 0,
                    1 if word in self.brand_gaz_fp else 0,
                    1 if word in self.group_gaz_fp else 0,
                ]
                # =========     REGEXES     =========
                any_match = False
                for name, compiled_regex in comp_regexes:
                    match_result = compiled_regex.search(word)
                    is_match = bool(match_result)
                    if is_match:
                        any_match = True
                    features.append(1 if is_match else 0)

                features.append(1 if any_match else 0)

                sentence_features.append(features)

            Xg.append(sentence_features)

        Xg = pad_sequences(maxlen=self.maxlen, sequences=Xg, padding="post", value=0)
        return Xg

    ## --------- load indexs -----------
    def __load(self, name):
=======
        self.suf_index = {s: i + 2 for i, s in enumerate(list(suffixes))}
        self.suf_index["PAD"] = 0  # Padding
        self.suf_index["UNK"] = 1  # Unknown suffixes

        self.label_index = {t: i + 2 for i, t in enumerate(list(labels))}
        self.label_index["PAD"] = 0  # Padding
        self.label_index["UNK"] = 1  # Unknown labels

    ## --------- load indexes -----------
    def __load(self, name: str):
>>>>>>> 6ce54a7c
        self.maxlen = 0
        self.suflen = 0
        self.word_index = {}
        self.suf_index = {}
        self.label_index = {}

        with open(name + ".idx") as f:
            for line in f.readlines():
                (t, k, i) = line.split()
                if t == "MAXLEN":
                    self.maxlen = int(k)
                elif t == "SUFLEN":
                    self.suflen = int(k)
                elif t == "WORD":
                    self.word_index[k] = int(i)
                elif t == "SUF":
                    self.suf_index[k] = int(i)
                elif t == "LABEL":
                    self.label_index[k] = int(i)

    ## ---------- Save model and indexs ---------------
<<<<<<< HEAD
    def save(self, name):
=======
    def save(self, name: str):
>>>>>>> 6ce54a7c
        # save indexes
        with open(name + ".idx", "w") as f:
            print("MAXLEN", self.maxlen, "-", file=f)
            print("SUFLEN", self.suflen, "-", file=f)
            for key in self.label_index:
                print("LABEL", key, self.label_index[key], file=f)
            for key in self.word_index:
                print("WORD", key, self.word_index[key], file=f)
            for key in self.suf_index:
                print("SUF", key, self.suf_index[key], file=f)

<<<<<<< HEAD
    ## --------- encode X from given data -----------
    def encode_words(self, data):
        # encode and pad sentence words
        Xw = [
            [
                (
                    self.word_index[w["form"]]
                    if w["form"] in self.word_index
                    else self.word_index["UNK"]
                )
                for w in s
            ]
            for s in data.sentences()
        ]
        Xw = pad_sequences(
            maxlen=self.maxlen,
            sequences=Xw,
            padding="post",
            value=self.word_index["PAD"],
        )
        # encode and pad suffixes
        Xs = [
            [
                (
                    self.suf_index[w["lc_form"][-self.suflen :]]
                    if w["lc_form"][-self.suflen :] in self.suf_index
                    else self.suf_index["UNK"]
                )
                for w in s
            ]
            for s in data.sentences()
        ]
        Xs = pad_sequences(
            maxlen=self.maxlen,
            sequences=Xs,
            padding="post",
            value=self.suf_index["PAD"],
        )

        Xg = self.encode_gazetteer_features(data)

        return [Xw, Xs, Xg]

    ## --------- encode Y from given data -----------
    def encode_labels(self, data):
        # encode and pad sentence labels
        Y = [[self.label_index[w["tag"]] for w in s] for s in data.sentences()]
        Y = pad_sequences(
            maxlen=self.maxlen,
            sequences=Y,
            padding="post",
            value=self.label_index["PAD"],
        )
=======
    def _encode_word(self, word: str) -> int:
        """
        Encode a word into its corresponding index.
        If the word is not found, return the index for "UNK".
        """
        return self.word_index.get(word, self.word_index["UNK"])

    def _encode_suffix(self, suffix: str) -> int:
        """
        Encode a suffix into its corresponding index.
        If the suffix is not found, return the index for "UNK".
        """
        return self.suf_index.get(suffix, self.suf_index["UNK"])

    def _encode_label(self, label: str) -> int:
        """
        Encode a label into its corresponding index.
        If the label is not found, return the index for "UNK".
        """
        return self.label_index.get(label, self.label_index["UNK"])

    ## --------- encode X from given data -----------
    def encode_words(self, data: Dataset) -> Tuple[NDArray[np.int32], NDArray[np.int32]]:
        # encode and pad sentence words
        Xw = [[self._encode_word(token["form"]) for token in sentence] for sentence in data.sentences()]
        Xw = pad_sequences(maxlen=self.maxlen, sequences=Xw, padding="post", value=self.word_index["PAD"])
        # encode and pad suffixes
        Xs = [
            [self._encode_suffix(token["lc_form"][-self.suflen :]) for token in sentence]
            for sentence in data.sentences()
        ]
        Xs = pad_sequences(maxlen=self.maxlen, sequences=Xs, padding="post", value=self.suf_index["PAD"])
        # return encoded sequences
        return Xw, Xs

    ## --------- encode Y from given data -----------
    def encode_labels(self, data: Dataset) -> NDArray[np.int32]:
        # encode and pad sentence labels
        Y = [[self._encode_label(token["tag"]) for token in sentence] for sentence in data.sentences()]
        Y = pad_sequences(maxlen=self.maxlen, sequences=Y, padding="post", value=self.label_index["PAD"])
>>>>>>> 6ce54a7c
        return np.array(Y)

    ## -------- get word index size ---------
    def get_n_words(self):
        return len(self.word_index)

    ## -------- get suf index size ---------
    def get_n_sufs(self):
        return len(self.suf_index)

    ## -------- get label index size ---------
    def get_n_labels(self):
        return len(self.label_index)

    ## -------- get index for given word ---------
<<<<<<< HEAD
    def word2idx(self, w):
        return self.word_index[w]

    ## -------- get index for given suffix --------
    def suff2idx(self, s):
        return self.suff_index[s]

    ## -------- get index for given label --------
    def label2idx(self, l):
        return self.label_index[l]

    ## -------- get label name for given index --------
    def idx2label(self, i):
=======
    def word2idx(self, w: str):
        return self.word_index[w]

    ## -------- get index for given label --------
    def label2idx(self, l: str):
        return self.label_index[l]

    ## -------- get label name for given index --------
    def idx2label(self, i: int):
>>>>>>> 6ce54a7c
        for l in self.label_index:
            if self.label_index[l] == i:
                return l
        raise KeyError<|MERGE_RESOLUTION|>--- conflicted
+++ resolved
@@ -1,22 +1,13 @@
-<<<<<<< HEAD
 import string
 import re
 import sys
 from pathlib import Path
-=======
-import re
-import string
-from typing import Optional
->>>>>>> 6ce54a7c
 
 import numpy as np
+from tensorflow.keras.preprocessing.sequence import pad_sequences
+
 from dataset import *
-from keras import KerasTensor
-from numpy.typing import NDArray
-from tensorflow.keras.preprocessing.sequence import pad_sequences
-
-
-<<<<<<< HEAD
+
 
 def data_path(filename: str) -> Path:
     """
@@ -109,23 +100,8 @@
 
         if isinstance(data, Dataset) and maxlen is not None and suflen is not None:
             self.__create_indexs(data, maxlen, suflen)
-=======
-class Codemaps:
-    # --- constructor, create mapper either from training data, or
-    # --- loading codemaps from given file
-    def __init__(self, data: Dataset | str, maxlen: Optional[int] = None, suflen: Optional[int] = None):
-
-        self.word_index: dict[str, int]
-        self.suf_index: dict[str, int]
-        self.label_index: dict[str, int]
-        self.maxlen: int
-        self.suflen: int
-
-        if isinstance(data, Dataset) and maxlen is not None and suflen is not None:
-            self.__create_indexes(data, maxlen, suflen)
->>>>>>> 6ce54a7c
-
-        elif isinstance(data, str) and maxlen is None and suflen is None:
+
+        elif type(data) == str and maxlen is None and suflen is None:
             self.__load(data)
 
             print("Loading Gazetteers for prediction...")
@@ -141,7 +117,6 @@
 
         else:
             print("codemaps: Invalid or missing parameters in constructor")
-<<<<<<< HEAD
             exit()
 
     # --------- Create indexs from training data
@@ -171,32 +146,11 @@
         self.drug_gaz_fp = load_gazetteer(data_path("nn_drug_neg.txt"))
         self.brand_gaz_fp = load_gazetteer(data_path("nn_brand_neg.txt"))
         self.group_gaz_fp = load_gazetteer(data_path("nn_group_neg.txt"))
-=======
-            exit(1)
-
-    # --------- Create indexes from training data
-    # Extract all words and labels in given sentences and
-    # create indexes to encode them as numbers when needed
-    def __create_indexes(self, data: Dataset, maxlen: int, suflen: int):
-        self.maxlen = maxlen
-        self.suflen = suflen
-        words = set[str]()
-        lowercase_words = set[str]()
-        suffixes = set[str]()
-        labels = set[str]()
-
-        for sentence_tokens in data.sentences():
-            for tagged_token in sentence_tokens:
-                words.add(tagged_token["form"])
-                suffixes.add(tagged_token["lc_form"][-self.suflen :])
-                labels.add(tagged_token["tag"])
->>>>>>> 6ce54a7c
 
         self.word_index = {w: i + 2 for i, w in enumerate(list(words))}
         self.word_index["PAD"] = 0  # Padding
         self.word_index["UNK"] = 1  # Unknown words
 
-<<<<<<< HEAD
         self.suf_index = {s: i + 2 for i, s in enumerate(list(sufs))}
         self.suf_index["PAD"] = 0  # Padding
         self.suf_index["UNK"] = 1  # Unknown suffixes
@@ -244,18 +198,6 @@
 
     ## --------- load indexs -----------
     def __load(self, name):
-=======
-        self.suf_index = {s: i + 2 for i, s in enumerate(list(suffixes))}
-        self.suf_index["PAD"] = 0  # Padding
-        self.suf_index["UNK"] = 1  # Unknown suffixes
-
-        self.label_index = {t: i + 2 for i, t in enumerate(list(labels))}
-        self.label_index["PAD"] = 0  # Padding
-        self.label_index["UNK"] = 1  # Unknown labels
-
-    ## --------- load indexes -----------
-    def __load(self, name: str):
->>>>>>> 6ce54a7c
         self.maxlen = 0
         self.suflen = 0
         self.word_index = {}
@@ -277,11 +219,7 @@
                     self.label_index[k] = int(i)
 
     ## ---------- Save model and indexs ---------------
-<<<<<<< HEAD
     def save(self, name):
-=======
-    def save(self, name: str):
->>>>>>> 6ce54a7c
         # save indexes
         with open(name + ".idx", "w") as f:
             print("MAXLEN", self.maxlen, "-", file=f)
@@ -293,7 +231,6 @@
             for key in self.suf_index:
                 print("SUF", key, self.suf_index[key], file=f)
 
-<<<<<<< HEAD
     ## --------- encode X from given data -----------
     def encode_words(self, data):
         # encode and pad sentence words
@@ -347,48 +284,6 @@
             padding="post",
             value=self.label_index["PAD"],
         )
-=======
-    def _encode_word(self, word: str) -> int:
-        """
-        Encode a word into its corresponding index.
-        If the word is not found, return the index for "UNK".
-        """
-        return self.word_index.get(word, self.word_index["UNK"])
-
-    def _encode_suffix(self, suffix: str) -> int:
-        """
-        Encode a suffix into its corresponding index.
-        If the suffix is not found, return the index for "UNK".
-        """
-        return self.suf_index.get(suffix, self.suf_index["UNK"])
-
-    def _encode_label(self, label: str) -> int:
-        """
-        Encode a label into its corresponding index.
-        If the label is not found, return the index for "UNK".
-        """
-        return self.label_index.get(label, self.label_index["UNK"])
-
-    ## --------- encode X from given data -----------
-    def encode_words(self, data: Dataset) -> Tuple[NDArray[np.int32], NDArray[np.int32]]:
-        # encode and pad sentence words
-        Xw = [[self._encode_word(token["form"]) for token in sentence] for sentence in data.sentences()]
-        Xw = pad_sequences(maxlen=self.maxlen, sequences=Xw, padding="post", value=self.word_index["PAD"])
-        # encode and pad suffixes
-        Xs = [
-            [self._encode_suffix(token["lc_form"][-self.suflen :]) for token in sentence]
-            for sentence in data.sentences()
-        ]
-        Xs = pad_sequences(maxlen=self.maxlen, sequences=Xs, padding="post", value=self.suf_index["PAD"])
-        # return encoded sequences
-        return Xw, Xs
-
-    ## --------- encode Y from given data -----------
-    def encode_labels(self, data: Dataset) -> NDArray[np.int32]:
-        # encode and pad sentence labels
-        Y = [[self._encode_label(token["tag"]) for token in sentence] for sentence in data.sentences()]
-        Y = pad_sequences(maxlen=self.maxlen, sequences=Y, padding="post", value=self.label_index["PAD"])
->>>>>>> 6ce54a7c
         return np.array(Y)
 
     ## -------- get word index size ---------
@@ -404,7 +299,6 @@
         return len(self.label_index)
 
     ## -------- get index for given word ---------
-<<<<<<< HEAD
     def word2idx(self, w):
         return self.word_index[w]
 
@@ -418,17 +312,6 @@
 
     ## -------- get label name for given index --------
     def idx2label(self, i):
-=======
-    def word2idx(self, w: str):
-        return self.word_index[w]
-
-    ## -------- get index for given label --------
-    def label2idx(self, l: str):
-        return self.label_index[l]
-
-    ## -------- get label name for given index --------
-    def idx2label(self, i: int):
->>>>>>> 6ce54a7c
         for l in self.label_index:
             if self.label_index[l] == i:
                 return l
