import json
import re
import string
from collections import defaultdict
from pathlib import Path
from typing import Optional

import numpy as np
from dataset import *
from keras import KerasTensor
from numpy.typing import NDArray
from tensorflow.keras.preprocessing.sequence import pad_sequences


def data_file(filename: str) -> Path:
    """
    Returns the path to the data file.
    """
    return (Path(__file__).parent.parent / "data" / filename).resolve()


class Codemaps:
    # --- constructor, create mapper either from training data, or
    # --- loading codemaps from given file
    def __init__(self, data: Dataset | str, maxlen: Optional[int] = None, suflen: Optional[int] = None):

        self.word_index: Dict[str, int]
        self.suf_index: Dict[str, int]
        self.label_index: Dict[str, int]
        self.maxlen: int
        self.suflen: int
        self.class_counts: Dict[str, int]
        self.pos_tag_index: Dict[str, int]

        if isinstance(data, Dataset) and maxlen is not None and suflen is not None:
            self.__create_indexes(data, maxlen, suflen)

        elif isinstance(data, str) and maxlen is None and suflen is None:
            self.__load(data)

        else:
            print("codemaps: Invalid or missing parameters in constructor")
            exit(1)

    # --------- Create indexes from training data
    # Extract all words and labels in given sentences and
    # create indexes to encode them as numbers when needed
    def __create_indexes(self, data: Dataset, maxlen: int, suflen: int):
        self.maxlen = maxlen
        self.suflen = suflen
        words = set[str]()
        lowercase_words = set[str]()
        suffixes = set[str]()
        labels = set[str]()
<<<<<<< HEAD
        class_counts: defaultdict[str, int] = defaultdict(int)
=======
        pos_tags = set[str]()
>>>>>>> 9d446293

        for sentence in data.sentences():
            sent_pos_tags = nltk.tag.pos_tag([token["lc_form"] for token in sentence], tagset="universal")
            pos_tags.update([pos_tag for _, pos_tag in sent_pos_tags])
            for tagged_token in sentence:
                words.add(tagged_token["lc_form"])
                suffixes.add(tagged_token["lc_form"][-self.suflen :])
                labels.add(tagged_token["tag"])
                class_counts[tagged_token["tag"]] += 1

        self.class_counts = dict(class_counts)

        self.word_index = {w: i + 2 for i, w in enumerate(list(words))}
        self.word_index["PAD"] = 0  # Padding
        self.word_index["UNK"] = 1  # Unknown words

        self.suf_index = {s: i + 2 for i, s in enumerate(list(suffixes))}
        self.suf_index["PAD"] = 0  # Padding
        self.suf_index["UNK"] = 1  # Unknown suffixes

        self.label_index = {t: i + 2 for i, t in enumerate(list(labels))}
        self.label_index["PAD"] = 0  # Padding
        self.label_index["UNK"] = 1  # Unknown labels

        self.pos_tag_index = {t: i + 2 for i, t in enumerate(list(pos_tags))}
        self.pos_tag_index["PAD"] = 0  # Padding
        self.pos_tag_index["UNK"] = 1  # Unknown PoS tags

    ## --------- load indexes -----------
    def __load(self, name: str):
        self.maxlen = 0
        self.suflen = 0
        self.word_index = {}
        self.suf_index = {}
        self.label_index = {}
<<<<<<< HEAD
        self.class_counts: Dict[str, int] = {}
=======
        self.pos_tag_index = {}
>>>>>>> 9d446293

        with open(name + ".idx") as f:
            for line in f.readlines():
                (t, k, i) = line.split()
                if t == "MAXLEN":
                    self.maxlen = int(k)
                elif t == "SUFLEN":
                    self.suflen = int(k)
                elif t == "WORD":
                    self.word_index[k] = int(i)
                elif t == "SUF":
                    self.suf_index[k] = int(i)
                elif t == "LABEL":
                    self.label_index[k] = int(i)
<<<<<<< HEAD
                elif t == "COUNT":
                    self.class_counts[k] = int(i)
=======
                elif t == "POS":
                    self.pos_tag_index[k] = int(i)
>>>>>>> 9d446293

    ## ---------- Save model and indexes ---------------
    def save(self, name: str):
        # save indexes
        with open(name + ".idx", "w") as f:
            print("MAXLEN", self.maxlen, "-", file=f)
            print("SUFLEN", self.suflen, "-", file=f)
            for key in self.label_index:
                print("LABEL", key, self.label_index[key], file=f)
            for key in self.word_index:
                print("WORD", key, self.word_index[key], file=f)
            for key in self.suf_index:
                print("SUF", key, self.suf_index[key], file=f)
<<<<<<< HEAD
            for key in self.class_counts:
                print("COUNT", key, self.class_counts[key], file=f)
=======
            for key in self.pos_tag_index:
                print("POS", key, self.pos_tag_index[key], file=f)
>>>>>>> 9d446293

    def _encode_word(self, word: str) -> int:
        """
        Encode a word into its corresponding index.
        If the word is not found, return the index for "UNK".
        """
        return self.word_index.get(word, self.word_index["UNK"])

    def _encode_suffix(self, suffix: str) -> int:
        """
        Encode a suffix into its corresponding index.
        If the suffix is not found, return the index for "UNK".
        """
        return self.suf_index.get(suffix, self.suf_index["UNK"])

    def _encode_pos_tag(self, pos_tag: str) -> int:
        """
        Encode a PoS tag into its corresponding index.
        If the PoS tag is not found, return the index for "UNK".
        """
        # Assuming PoS tags are already in the label_index
        return self.pos_tag_index.get(pos_tag, self.pos_tag_index["UNK"])

    def _encode_label(self, label: str) -> int:
        """
        Encode a label into its corresponding index.
        If the label is not found, return the index for "UNK".
        """
        return self.label_index.get(label, self.label_index["UNK"])

    ## --------- encode X from given data -----------
    def encode_words(
        self, data: Dataset
    ) -> Tuple[NDArray[np.int32], NDArray[np.int32], NDArray[np.float32], NDArray[np.int32]]:
        # encode and pad sentence words
        X_word = [[self._encode_word(token["lc_form"]) for token in sentence] for sentence in data.sentences()]
        X_word = pad_sequences(maxlen=self.maxlen, sequences=X_word, padding="post", value=self.word_index["PAD"])
        # encode and pad suffixes
        X_suffix = [
            [self._encode_suffix(token["lc_form"][-self.suflen :]) for token in sentence]
            for sentence in data.sentences()
        ]
        X_suffix = pad_sequences(maxlen=self.maxlen, sequences=X_suffix, padding="post", value=self.suf_index["PAD"])
        # Save Word Lengths
        X_length = [[len(token["lc_form"]) for token in sentence] for sentence in data.sentences()]
        X_length = pad_sequences(maxlen=self.maxlen, sequences=X_length, padding="post", value=0)
        # Add PoS tags
        X_pos = []
        for sentence in data.sentences():
            pos_tags = nltk.tag.pos_tag([token["lc_form"] for token in sentence], tagset="universal")
            X_pos.append([self._encode_pos_tag(pos_tag) for _, pos_tag in pos_tags])
        X_pos = pad_sequences(maxlen=self.maxlen, sequences=X_pos, padding="post", value=self.pos_tag_index["PAD"])

        # return encoded sequences
        return X_word, X_suffix, X_pos, X_length

    ## --------- encode Y from given data -----------
    def encode_labels(self, data: Dataset) -> NDArray[np.int32]:
        # encode and pad sentence labels
        Y = [[self._encode_label(token["tag"]) for token in sentence] for sentence in data.sentences()]
        Y = pad_sequences(maxlen=self.maxlen, sequences=Y, padding="post", value=self.label_index["PAD"])
        return np.array(Y)

    ## -------- get word index size ---------
    def get_n_words(self):
        return len(self.word_index)

    ## -------- get suf index size ---------
    def get_n_sufs(self):
        return len(self.suf_index)

    ## -------- get label index size ---------
    def get_n_labels(self):
        return len(self.label_index)

    def get_n_pos_tags(self):
        return len(self.pos_tag_index)

    ## -------- get index for given word ---------
    def word2idx(self, w: str):
        return self.word_index[w]

    ## -------- get index for given label --------
    def label2idx(self, l: str):
        return self.label_index[l]

    ## -------- get label name for given index --------
    def idx2label(self, i: int):
        for l in self.label_index:
            if self.label_index[l] == i:
                return l
        raise KeyError<|MERGE_RESOLUTION|>--- conflicted
+++ resolved
@@ -52,11 +52,8 @@
         lowercase_words = set[str]()
         suffixes = set[str]()
         labels = set[str]()
-<<<<<<< HEAD
+        pos_tags = set[str]()
         class_counts: defaultdict[str, int] = defaultdict(int)
-=======
-        pos_tags = set[str]()
->>>>>>> 9d446293
 
         for sentence in data.sentences():
             sent_pos_tags = nltk.tag.pos_tag([token["lc_form"] for token in sentence], tagset="universal")
@@ -92,11 +89,8 @@
         self.word_index = {}
         self.suf_index = {}
         self.label_index = {}
-<<<<<<< HEAD
+        self.pos_tag_index = {}
         self.class_counts: Dict[str, int] = {}
-=======
-        self.pos_tag_index = {}
->>>>>>> 9d446293
 
         with open(name + ".idx") as f:
             for line in f.readlines():
@@ -111,13 +105,10 @@
                     self.suf_index[k] = int(i)
                 elif t == "LABEL":
                     self.label_index[k] = int(i)
-<<<<<<< HEAD
+                elif t == "POS":
+                    self.pos_tag_index[k] = int(i)
                 elif t == "COUNT":
                     self.class_counts[k] = int(i)
-=======
-                elif t == "POS":
-                    self.pos_tag_index[k] = int(i)
->>>>>>> 9d446293
 
     ## ---------- Save model and indexes ---------------
     def save(self, name: str):
@@ -131,13 +122,10 @@
                 print("WORD", key, self.word_index[key], file=f)
             for key in self.suf_index:
                 print("SUF", key, self.suf_index[key], file=f)
-<<<<<<< HEAD
+            for key in self.pos_tag_index:
+                print("POS", key, self.pos_tag_index[key], file=f)
             for key in self.class_counts:
                 print("COUNT", key, self.class_counts[key], file=f)
-=======
-            for key in self.pos_tag_index:
-                print("POS", key, self.pos_tag_index[key], file=f)
->>>>>>> 9d446293
 
     def _encode_word(self, word: str) -> int:
         """
