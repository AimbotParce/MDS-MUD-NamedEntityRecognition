#! /usr/bin/python3
"""
Tokenize sentence, returning tokens and span offsets
"""
import os
import sys
from os import listdir
from typing import List, Tuple, TypeAlias
from xml.dom.minidom import parse

import nltk
from nltk.tokenize import word_tokenize

Token: TypeAlias = Tuple[str, int, int]
EntitySpan: TypeAlias = Tuple[int, int, str]


def tokenize(txt: str):
    """
    Tokenize a text string, returning a list of tokens and their
    start and end positions in the original string.

    Args:
        txt (str): The text string to tokenize.
    Returns:
        List[Token]: A list of tuples, each containing a token and its
                     start and end positions in the original string.
    """

    offset = 0
    tks: List[Token] = []
    for t in word_tokenize(txt):  # word_tokenize splits words, taking into account punctuations, numbers, etc.
        # Keep track of the position where each token should appear, and
        # store that information with the token
        offset = txt.find(t, offset)
        tks.append((t, offset, offset + len(t) - 1))
        offset += len(t)
    return tks  # tks is a list of triples (word,start,end)


def get_tag(token: Token, spans: List[EntitySpan]):
    """
    Determine the tag for a given token based on its position and the provided spans.
    Args:
        token (Token): A tuple containing the token and its start and end positions.
        spans (List[EntitySpan]): A list of entity spans, each defined by a start, end, and type.
    Returns:
        str: The tag for the token, which can be "B-", "I-", or "O".
    """
    (form, start, end) = token
    for spanS, spanE, spanT in spans:
        if start == spanS and end <= spanE:
            return "B-" + spanT
        elif start >= spanS and end <= spanE:
            return "I-" + spanT
    return "O"


def extract_features(tokens: List[Token]):
    """
    Extract a list of features for each token given the tokenized sentence.
    Args:
        tokens (List[Token]): A list of tuples, each containing a token and its
                              start and end positions in the original string.
    Returns:
        List[List[str]]: A list of lists, where each inner list contains
                         features for the corresponding token.
    """

    # for each token, generate list of features and add it to the result
    result: List[List[str]] = []
    for k, token in enumerate(tokens):
        word, start, end = token  # Unpack the token tuple
        features: List[str] = []

<<<<<<< HEAD
        features.append("form=" + token)  # Token form
        features.append("suf3=" + token[-3:])
        features.append("suf2=" + token[-2:])
        features.append("suf1=" + token[-1:])
        features.append("pre1=" + token[0:1])
        features.append("pre2=" + token[0:2])
        features.append("pre3=" + token[0:3])
        features.append("capitalized=" + str(token[0].isupper()))  # Is the first letter capitalized?
        features.append("uppercase=" + str(token.isupper()))  # Is the token all uppercase?
        features.append("hasdigit=" + str(any(c.isdigit() for c in token)))  # Does the token contain a digit?
        features.append("haspunct=" + str(any(c in ".,;:!?" for c in token)))  # Does the token contain punctuation?
        features.append("hashyphen=" + str("-" in token))  # Does the token contain a hyphen?
        features.append("length=" + str(len(token)))  # Length of the token
        features.append("form_lower=" + token.lower())  # Lowercase form of the token
=======
        features.append("form=" + word)  # Token form
        features.append("suf3=" + word[-3:])
>>>>>>> 59c457fd

        if k > 0:
            tPrev = tokens[k - 1][0]
            features.append("formPrev=" + tPrev)  # Token form of previous token
            features.append("suf3Prev=" + tPrev[-3:])  # Suffix of previous token ???
        else:
            features.append("BoS")  # Beginning of Sentence

        if k < len(tokens) - 1:
            tNext = tokens[k + 1][0]
            features.append("formNext=" + tNext)  # Token form of next token
            features.append("suf3Next=" + tNext[-3:])  # Suffix of previous token ???
        else:
            features.append("EoS")  # End of Sentence

        result.append(features)

    return result


def main(datadir: str):
    """
    Main function to extract features from XML files in the specified directory.
    Args:
        datadir (str): The directory containing the XML files.
    """
    for f in listdir(datadir):  # List all files in the directory
        tree = parse(os.path.join(datadir, f))  # Parse XML file, obtaining a DOM tree
        sentence_elements = tree.getElementsByTagName("sentence")  # Get all sentences in the file
        for sentence in sentence_elements:
            sentence_id = sentence.attributes["id"].value  # Get sentence id
            spans: List[EntitySpan] = []
            sentence_content = sentence.attributes["text"].value  # Get sentence text
            entity_elements = sentence.getElementsByTagName("entity")  # Get pre-annotated entities
            for entity in entity_elements:
                # For discontinuous entities, we only get the first span
                # (will not work, but there are few of them)
                (start, end) = entity.attributes["charOffset"].value.split(";")[0].split("-")
                entity_type = entity.attributes["type"].value
                spans.append((int(start), int(end), entity_type))

            tokens = tokenize(sentence_content)  # Convert the sentence to a list of tokens
            features = extract_features(tokens)  # Extract sentence features

            # Print features in format expected by crfsuite trainer
            for i in range(0, len(tokens)):
                # See if the token is part of an entity
                tag = get_tag(tokens[i], spans)
                print(sentence_id, tokens[i][0], tokens[i][1], tokens[i][2], tag, "\t".join(features[i]), sep="\t")

            # blank line to separate sentences
            print()


if __name__ == "__main__":
    ## --------- MAIN PROGRAM -----------
    ## --
    ## -- Usage:  baseline-NER.py target-dir
    ## --
    ## -- Extracts Drug NE from all XML files in target-dir, and writes
    ## -- them in the output format requested by the evalution programs.
    ## --
    if len(sys.argv) != 2:
        print("Usage: extract-features.py target-dir")
        sys.exit(1)
    datadir = sys.argv[1]
    if not os.path.exists(datadir):
        print("Directory does not exist:", datadir)
        sys.exit(1)
    if not os.path.isdir(datadir):
        print("Not a directory:", datadir)
        sys.exit(1)
    if not os.access(datadir, os.R_OK):
        print("Cannot read directory:", datadir)
        sys.exit(1)

    nltk.download("punkt_tab")  # Download the punkt tokenizer models
    main(datadir=datadir)<|MERGE_RESOLUTION|>--- conflicted
+++ resolved
@@ -73,25 +73,20 @@
         word, start, end = token  # Unpack the token tuple
         features: List[str] = []
 
-<<<<<<< HEAD
-        features.append("form=" + token)  # Token form
-        features.append("suf3=" + token[-3:])
-        features.append("suf2=" + token[-2:])
-        features.append("suf1=" + token[-1:])
-        features.append("pre1=" + token[0:1])
-        features.append("pre2=" + token[0:2])
-        features.append("pre3=" + token[0:3])
-        features.append("capitalized=" + str(token[0].isupper()))  # Is the first letter capitalized?
-        features.append("uppercase=" + str(token.isupper()))  # Is the token all uppercase?
-        features.append("hasdigit=" + str(any(c.isdigit() for c in token)))  # Does the token contain a digit?
-        features.append("haspunct=" + str(any(c in ".,;:!?" for c in token)))  # Does the token contain punctuation?
-        features.append("hashyphen=" + str("-" in token))  # Does the token contain a hyphen?
-        features.append("length=" + str(len(token)))  # Length of the token
-        features.append("form_lower=" + token.lower())  # Lowercase form of the token
-=======
         features.append("form=" + word)  # Token form
         features.append("suf3=" + word[-3:])
->>>>>>> 59c457fd
+        features.append("suf2=" + word[-2:])
+        features.append("suf1=" + word[-1:])
+        features.append("pre1=" + word[0:1])
+        features.append("pre2=" + word[0:2])
+        features.append("pre3=" + word[0:3])
+        features.append("capitalized=" + str(word[0].isupper()))  # Is the first letter capitalized?
+        features.append("uppercase=" + str(word.isupper()))  # Is the token all uppercase?
+        features.append("hasdigit=" + str(any(c.isdigit() for c in word)))  # Does the token contain a digit?
+        features.append("haspunct=" + str(any(c in ".,;:!?" for c in word)))  # Does the token contain punctuation?
+        features.append("hashyphen=" + str("-" in word))  # Does the token contain a hyphen?
+        features.append("length=" + str(len(word)))  # Length of the token
+        features.append("form_lower=" + word.lower())  # Lowercase form of the token
 
         if k > 0:
             tPrev = tokens[k - 1][0]
